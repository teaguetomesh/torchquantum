--- conflicted
+++ resolved
@@ -41,23 +41,7 @@
         author="Hanrui Wang, Jiannan Cao, Jessica Ding, Jiai Gu, Song Han, Zirui Li, Zhiding Liang, Pengyu Liu, Mohammadreza Tavasoli",
         author_email="hanruiwang.hw@gmail.com",
         license="MIT",
-<<<<<<< HEAD
-        install_requires=[
-            "numpy>=1.19.2",
-            "torchvision>=0.9.0.dev20210130",
-            "tqdm>=4.56.0",
-            "setuptools>=52.0.0",
-            "torch>=1.8.0",
-            "torchpack>=0.3.0",
-            "qiskit>=0.38.0",
-            "matplotlib>=3.3.2",
-            "pathos>=0.2.7",
-            "pylatexenc>=2.10",
-            "dill==0.3.4",
-        ],
-=======
         install_requires=requirements,
->>>>>>> 9b9e7f2a
         extras_require={"doc": ["nbsphinx", "recommonmark"]},
         python_requires=">=3.5",
         include_package_data=True,
