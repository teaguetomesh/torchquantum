import random

import torch
import torchquantum as tq
import numpy as np
import matplotlib.pyplot as plt
from .macro import C_DTYPE, ABC, ABC_ARRAY, INV_SQRT2

# from .macro import C_DTYPE, ABC, ABC_ARRAY, INV_SQRT2

from typing import Union, List
from collections import Counter, OrderedDict

from torchquantum.functional import mat_dict

<<<<<<< HEAD
def expval_joint_analytical(q_device: tq.QuantumDevice,
                            observable: str,
                            ):
=======

def expval_joint_analytical(
    q_device: tq.QuantumDevice,
    observable: str,
):
>>>>>>> 6793ac0b
    """
    Compute the expectation value of a joint observable in analytical way, assuming the
    statevector is available.
    Args:
        q_device: the quantum device
        observable: the joint observable, on the qubit 0, 1, 2, 3, etc in this order
    Returns:
        the expectation value
    Examples:
    >>> import torchquantum as tq
    >>> import torchquantum.functional as tqf
    >>> x = tq.QuantumDevice(n_wires=2)
    >>> tqf.hadamard(x, wires=0)
    >>> tqf.x(x, wires=1)
    >>> tqf.cnot(x, wires=[0, 1])
    >>> print(expval_joint_analytical(x, 'II'))
    tensor([[1.0000]])
    >>> print(expval_joint_analytical(x, 'XX'))
    tensor([[1.0000]])
    >>> print(expval_joint_analytical(x, 'ZZ'))
    tensor([[-1.0000]])
<<<<<<< HEAD

    """
    # compute the hamiltonian matrix
    paulix = mat_dict['paulix']
    pauliy = mat_dict['pauliy']
    pauliz = mat_dict['pauliz']
    iden = mat_dict['i']
    pauli_dict = {'X': paulix, 
                  'Y': pauliy, 
                  'Z': pauliz,
                  'I': iden}
=======
    """
    # compute the hamiltonian matrix
    paulix = mat_dict["paulix"]
    pauliy = mat_dict["pauliy"]
    pauliz = mat_dict["pauliz"]
    iden = mat_dict["i"]
    pauli_dict = {"X": paulix, "Y": pauliy, "Z": pauliz, "I": iden}
>>>>>>> 6793ac0b

    observable = observable.upper()
    assert len(observable) == q_device.n_wires
    hamiltonian = pauli_dict[observable[0]]
    for op in observable[1:]:
        hamiltonian = torch.kron(hamiltonian, pauli_dict[op])

    states = q_device.get_states_1d()

    return torch.mm(states, torch.mm(hamiltonian, states.conj().transpose(0, 1))).real


def expval(
    q_device: tq.QuantumDevice,
    wires: Union[int, List[int]],
    observables: Union[tq.Observable, List[tq.Observable]],
):

    all_dims = np.arange(q_device.states.dim())
    if isinstance(wires, int):
        wires = [wires]
        observables = [observables]

    # rotation to the desired basis
    for wire, observable in zip(wires, observables):
        for rotation in observable.diagonalizing_gates():
            rotation(q_device, wires=wire)

    states = q_device.states
    # compute magnitude
    state_mag = torch.abs(states) ** 2

    expectations = []
    for wire, observable in zip(wires, observables):
        # compute marginal magnitude
        reduction_dims = np.delete(all_dims, [0, wire + 1])
        if reduction_dims.size == 0:
            probs = state_mag
        else:
            probs = state_mag.sum(list(reduction_dims))
        res = probs.mv(observable.eigvals.real.to(probs.device))
        expectations.append(res)

    return torch.stack(expectations, dim=-1)


class MeasureAll(tq.QuantumModule):
    def __init__(self, obs, v_c_reg_mapping=None):
        super().__init__()
        self.obs = obs
        self.v_c_reg_mapping = v_c_reg_mapping

    def forward(self, q_device: tq.QuantumDevice):
        self.q_device = q_device
        x = expval(
            q_device, list(range(q_device.n_wires)), [self.obs()] * q_device.n_wires
        )

        if self.v_c_reg_mapping is not None:
            c2v_mapping = self.v_c_reg_mapping["c2v"]
            """
            the measurement is not normal order, need permutation
            """
            perm = []
            for k in range(x.shape[-1]):
                if k in c2v_mapping.keys():
                    perm.append(c2v_mapping[k])
            x = x[:, perm]

        if self.noise_model_tq is not None and self.noise_model_tq.is_add_noise:
            return self.noise_model_tq.apply_readout_error(x)
        else:
            return x

    def set_v_c_reg_mapping(self, mapping):
        self.v_c_reg_mapping = mapping


class MeasureMultipleTimes(tq.QuantumModule):
    """
    obs list:
    list of dict: example
    [{'wires': [0, 2, 3, 1], 'observables': ['x', 'y', 'z', 'i']
    },
    {'wires': [0, 2, 3, 1], 'observables': ['x', 'y', 'z', 'i']
    },
    ]
    """

    def __init__(self, obs_list, v_c_reg_mapping=None):
        super().__init__()
        self.obs_list = obs_list
        self.v_c_reg_mapping = v_c_reg_mapping

    def forward(self, q_device: tq.QuantumDevice):
        self.q_device = q_device
        res_all = []

        for layer in self.obs_list:
            # create a new q device for each time of measurement
            q_device_new = tq.QuantumDevice(n_wires=q_device.n_wires)
            q_device_new.clone_states(existing_states=q_device.states)
            q_device_new.state = q_device.state

            observables = []
            for wire in range(q_device.n_wires):
                observables.append(tq.I())

            for wire, observable in zip(layer["wires"], layer["observables"]):
                observables[wire] = tq.op_name_dict[observable]()

            res = expval(
                q_device_new,
                wires=list(range(q_device.n_wires)),
                observables=observables,
            )

            if self.v_c_reg_mapping is not None:
                c2v_mapping = self.v_c_reg_mapping["c2v"]
                """
                the measurement is not normal order, need permutation
                """
                perm = []
                for k in range(res.shape[-1]):
                    if k in c2v_mapping.keys():
                        perm.append(c2v_mapping[k])
                res = res[:, perm]
            res_all.append(res)

        return torch.cat(res_all)

    def set_v_c_reg_mapping(self, mapping):
        self.v_c_reg_mapping = mapping


class MeasureMultiPauliSum(tq.QuantumModule):
    """
    similar to qiskit.opflow PauliSumOp
    obs list:
    list of dict: example
    [{'wires': [0, 2, 3, 1],
    'observables': ['x', 'y', 'z', 'i'],
    'coefficient': [1, 0.5, 0.4, 0.3]
    },
    {'wires': [0, 2, 3, 1],
    'observables': ['x', 'y', 'z', 'i'],
    'coefficient': [1, 0.5, 0.4, 0.3]
    },
    ]
    """

    def __init__(self, obs_list, v_c_reg_mapping=None):
        super().__init__()
        self.obs_list = obs_list
        self.v_c_reg_mapping = v_c_reg_mapping
        self.measure_multiple_times = MeasureMultipleTimes(
            obs_list=obs_list, v_c_reg_mapping=v_c_reg_mapping
        )

    def forward(self, q_device: tq.QuantumDevice):
        res_all = self.measure_multiple_times(q_device)

        return res_all.sum(-1)


class MeasureMultiQubitPauliSum(tq.QuantumModule):
    """obs list:
    list of dict: example
    [{'coefficient': [0.5, 0.2]},
<<<<<<< HEAD

=======
>>>>>>> 6793ac0b
    {'wires': [0, 2, 3, 1],
    'observables': ['x', 'y', 'z', 'i'],
    },
    {'wires': [0, 2, 3, 1],
    'observables': ['y', 'x', 'z', 'i'],
    },
    ]
    Measures 0.5 * <x y z i> + 0.2 * <y x z i>
    """

    def __init__(self, obs_list, v_c_reg_mapping=None):
        super().__init__()
        self.obs_list = obs_list
        self.v_c_reg_mapping = v_c_reg_mapping
        self.measure_multiple_times = MeasureMultipleTimes(
            obs_list=obs_list[1:], v_c_reg_mapping=v_c_reg_mapping
        )

    def forward(self, q_device: tq.QuantumDevice):
        res_all = self.measure_multiple_times(q_device)
        return (res_all * self.obs_list[0]["coefficient"]).sum(-1)


def gen_bitstrings(n_wires):
    return ["{:0{}b}".format(k, n_wires) for k in range(2**n_wires)]


def measure(q_state, n_shots=1024, draw_id=None):
    """Measure the target state and obtain classical bitstream distribution
    Args:
        q_state: input tq.QuantumState
        n_shots: number of simulated shots
        draw_id: which state to draw
    Returns:
        distribution of bitstrings
    """
    bitstring_candidates = gen_bitstrings(q_state.n_wires)

    state_mag = q_state.get_states_1d().abs().detach().numpy()
    distri_all = []

    for state_mag_one in state_mag:
        state_prob_one = np.abs(state_mag_one) ** 2
        measured = random.choices(
            population=bitstring_candidates,
            weights=state_prob_one,
            k=n_shots,
        )
        counter = Counter(measured)
        counter.update({key: 0 for key in bitstring_candidates})
        distri = dict(counter)
        distri = OrderedDict(sorted(distri.items()))
        distri_all.append(distri)

    if draw_id is not None:
        plt.bar(distri_all[draw_id].keys(), distri_all[draw_id].values())
        plt.xticks(rotation="vertical")
        plt.xlabel("bitstring [qubit0, qubit1, ..., qubitN]")
        plt.title("distribution of measured bitstrings")
        plt.show()
    return distri_all<|MERGE_RESOLUTION|>--- conflicted
+++ resolved
@@ -13,17 +13,11 @@
 
 from torchquantum.functional import mat_dict
 
-<<<<<<< HEAD
-def expval_joint_analytical(q_device: tq.QuantumDevice,
-                            observable: str,
-                            ):
-=======
 
 def expval_joint_analytical(
     q_device: tq.QuantumDevice,
     observable: str,
 ):
->>>>>>> 6793ac0b
     """
     Compute the expectation value of a joint observable in analytical way, assuming the
     statevector is available.
@@ -45,19 +39,6 @@
     tensor([[1.0000]])
     >>> print(expval_joint_analytical(x, 'ZZ'))
     tensor([[-1.0000]])
-<<<<<<< HEAD
-
-    """
-    # compute the hamiltonian matrix
-    paulix = mat_dict['paulix']
-    pauliy = mat_dict['pauliy']
-    pauliz = mat_dict['pauliz']
-    iden = mat_dict['i']
-    pauli_dict = {'X': paulix, 
-                  'Y': pauliy, 
-                  'Z': pauliz,
-                  'I': iden}
-=======
     """
     # compute the hamiltonian matrix
     paulix = mat_dict["paulix"]
@@ -65,7 +46,6 @@
     pauliz = mat_dict["pauliz"]
     iden = mat_dict["i"]
     pauli_dict = {"X": paulix, "Y": pauliy, "Z": pauliz, "I": iden}
->>>>>>> 6793ac0b
 
     observable = observable.upper()
     assert len(observable) == q_device.n_wires
@@ -235,10 +215,6 @@
     """obs list:
     list of dict: example
     [{'coefficient': [0.5, 0.2]},
-<<<<<<< HEAD
-
-=======
->>>>>>> 6793ac0b
     {'wires': [0, 2, 3, 1],
     'observables': ['x', 'y', 'z', 'i'],
     },
